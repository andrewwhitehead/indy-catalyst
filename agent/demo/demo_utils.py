import subprocess
import time
import threading
import os
import json
import web
import logging


####################################################
# run background services to receive web hooks
####################################################
# agent webhook callbacks
class webhooks:
    def GET(self, topic):
        # just for testing; all indy-cat agent hooks are POST requests
        s_print("GET: topic=", topic)
        return ""

    def POST(self, topic):
        message = json.loads(web.data())

        # dispatch based on the topic type
        if topic == "connections":
            return self.handle_connections(message["state"], message)

        elif topic == "credentials":
            return self.handle_credentials(message["state"], message)

        elif topic == "presentations":
            return self.handle_presentations(message["state"], message)

        elif topic == "get-active-menu":
            return self.handle_get_active_menu(message)

        elif topic == "perform-menu-action":
            return self.handle_perform_menu_action(message)

        else:
            s_print("Callback: topic=", topic, ", message=", message)
            return ""

            return self.handle_connections(message["state"], message)

    def handle_connections(self, state, message):
        conn_id = message["connection_id"]
        s_print("Connection: state=", state, ", connection_id=", conn_id)
        return ""

    def handle_credentials(self, state, message):
        credential_exchange_id = message["credential_exchange_id"]
        s_print(
            "Credential: state=",
            state,
            ", credential_exchange_id=",
            credential_exchange_id,
        )
        return ""

    def handle_presentations(self, state, message):
        presentation_exchange_id = message["presentation_exchange_id"]
        s_print(
            "Presentation: state=",
            state,
            ", presentation_exchange_id=",
            presentation_exchange_id,
        )
        return ""

    def handle_get_active_menu(self, message):
        s_print("Get active menu: message=", message)
        return ""

    def handle_perform_menu_action(self, message):
        s_print("Handle menu action: message=", message)
        return ""


def background_hook_service(urls, g_vars):
    # run app and respond to agent webhook callbacks (run in background)
    # port number has to be the first command line arguement
    # pass in urls
    app = web.application(urls, g_vars)
    app.run()


def background_hook_thread(urls, g_vars):
    # run app and respond to agent webhook callbacks (run in background)
    webhook_thread = threading.Thread(
        target=background_hook_service, args=(urls, g_vars)
    )
    webhook_thread.daemon = True
    webhook_thread.start()
    print("Web hooks is running!")
    return webhook_thread


####################################################
# postgres wallet stuff
####################################################

####################################################
# run indy-cat agent as a sub-process
####################################################
s_print_lock = threading.Lock()


def s_print(*a, **b):
    """Thread safe print function"""
    with s_print_lock:
        print(*a, **b)


def output_reader(proc):
    for line in iter(proc.stdout.readline, b""):
        s_print("got line: {0}".format(line.decode("utf-8")), end="")
        pass


def stderr_reader(proc):
    for line in iter(proc.stderr.readline, b""):
        s_print("got line: {0}".format(line.decode("utf-8")), end="")
        pass


def write_agent_startup_script(agent_name, agent_args):
    cmd = ""
    for arg in agent_args:
        if "{" in arg:
            cmd = cmd + "'" + arg + "' "
        else:
            cmd = cmd + arg + " "
    file2 = open(agent_name, "w+")
    file2.write(cmd)
    file2.close()


def start_agent_subprocess(
    agent_name,
    genesis_url,
    seed,
    endpoint_url,
    in_port_1,
    in_port_2,
    in_port_3,
    admin_port,
    wallet_type,
    wallet_name,
    wallet_key,
    python_path,
    webhook_url,
    scripts_dir,
    run_subprocess=True,
    use_postgres=False,
):
    my_env = os.environ.copy()
    my_env["PYTHONPATH"] = python_path

    # start and expose a REST callback service
    my_env["WEBHOOK_URL"] = webhook_url
    print("Webhook url is at", my_env["WEBHOOK_URL"])

    # start agent sub-process
    agent_args = [
        "python3",
        scripts_dir + "icatagent",
        "--inbound-transport",
        "http",
        "0.0.0.0",
        str(in_port_1),
        "--inbound-transport",
        "http",
        "0.0.0.0",
        str(in_port_2),
        "--inbound-transport",
        "ws",
        "0.0.0.0",
        str(in_port_3),
        "--endpoint",
        endpoint_url,
        "--outbound-transport",
        "ws",
        "--outbound-transport",
        "http",
        "--genesis-url",
        genesis_url,
        "--auto-respond-messages",
        "--accept-invites",
        "--accept-requests",
        "--auto-ping-connection",
        "--wallet-type",
        wallet_type,
        "--wallet-name",
        wallet_name,
        "--wallet-key",
        wallet_key,
        "--seed",
        seed,
        "--admin",
        "0.0.0.0",
        str(admin_port),
        "--label",
        agent_name,
    ]
    if use_postgres:
<<<<<<< HEAD
        agent_args.extend(
            [
                "--storage-type",
                "postgres_storage",
                "--storage-config",
                '{"url":"localhost:5432","max_connections":5}',
                "--storage-creds",
                '{"account":"postgres","password":"mysecretpassword","admin_account":"postgres","admin_password":"mysecretpassword"}',
            ]
        )
=======
        agent_args.extend(['--wallet-storage-type', 'postgres_storage',
            '--wallet-storage-config', '{"url":"localhost:5432","max_connections":5}',
            '--wallet-storage-creds',  '{"account":"postgres","password":"mysecretpassword","admin_account":"postgres","admin_password":"mysecretpassword"}',
            ])
>>>>>>> 21567593

    # what are we doing?  write out to a command file
    write_agent_startup_script(agent_name + ".sh", agent_args)

    if run_subprocess:
        # now startup our sub-process
        agent_proc = subprocess.Popen(
            agent_args, stdout=subprocess.PIPE, stderr=subprocess.PIPE, env=my_env
        )
        time.sleep(0.5)
        t1 = threading.Thread(target=output_reader, args=(agent_proc,))
        t1.start()
        t2 = threading.Thread(target=stderr_reader, args=(agent_proc,))
        t2.start()
        return (agent_proc, t1, t2)
    else:
        # pause and tell user to manually run script
        print(
            "Please run PYTHONPATH=.. ./"
            + agent_name
            + ".sh and then hit <enter> to continue"
        )
        option = input("Do it!")
        return (None, None, None)<|MERGE_RESOLUTION|>--- conflicted
+++ resolved
@@ -122,37 +122,20 @@
         s_print("got line: {0}".format(line.decode("utf-8")), end="")
         pass
 
-
 def write_agent_startup_script(agent_name, agent_args):
     cmd = ""
     for arg in agent_args:
-        if "{" in arg:
+        if '{' in arg:
             cmd = cmd + "'" + arg + "' "
         else:
             cmd = cmd + arg + " "
-    file2 = open(agent_name, "w+")
+    file2 = open(agent_name,"w+")
     file2.write(cmd)
     file2.close()
 
-
-def start_agent_subprocess(
-    agent_name,
-    genesis_url,
-    seed,
-    endpoint_url,
-    in_port_1,
-    in_port_2,
-    in_port_3,
-    admin_port,
-    wallet_type,
-    wallet_name,
-    wallet_key,
-    python_path,
-    webhook_url,
-    scripts_dir,
-    run_subprocess=True,
-    use_postgres=False,
-):
+def start_agent_subprocess(agent_name, genesis, seed, endpoint_url, in_port_1, in_port_2, in_port_3, admin_port,
+                            wallet_type, wallet_name, wallet_key, python_path, webhook_url,
+                            scripts_dir, run_subprocess=True):
     my_env = os.environ.copy()
     my_env["PYTHONPATH"] = python_path
 
@@ -161,74 +144,40 @@
     print("Webhook url is at", my_env["WEBHOOK_URL"])
 
     # start agent sub-process
-    agent_args = [
-        "python3",
-        scripts_dir + "icatagent",
-        "--inbound-transport",
-        "http",
-        "0.0.0.0",
-        str(in_port_1),
-        "--inbound-transport",
-        "http",
-        "0.0.0.0",
-        str(in_port_2),
-        "--inbound-transport",
-        "ws",
-        "0.0.0.0",
-        str(in_port_3),
-        "--endpoint",
-        endpoint_url,
-        "--outbound-transport",
-        "ws",
-        "--outbound-transport",
-        "http",
-        "--genesis-url",
-        genesis_url,
-        "--auto-respond-messages",
-        "--accept-invites",
-        "--accept-requests",
-        "--auto-ping-connection",
-        "--wallet-type",
-        wallet_type,
-        "--wallet-name",
-        wallet_name,
-        "--wallet-key",
-        wallet_key,
-        "--seed",
-        seed,
-        "--admin",
-        "0.0.0.0",
-        str(admin_port),
-        "--label",
-        agent_name,
-    ]
+    agent_args = ['python3', scripts_dir + 'icatagent',
+            '--inbound-transport', 'http', '0.0.0.0', str(in_port_1),
+            '--inbound-transport', 'http', '0.0.0.0', str(in_port_2),
+            '--inbound-transport', 'ws', '0.0.0.0', str(in_port_3),
+            '--endpoint', endpoint_url,
+            '--outbound-transport', 'ws',
+            '--outbound-transport', 'http',
+            '--genesis-transactions', genesis,
+            '--auto-respond-messages',
+            '--accept-invites',
+            '--accept-requests',
+            '--auto-ping-connection',
+            '--wallet-type', wallet_type,
+            '--wallet-name', wallet_name,
+            '--wallet-key', wallet_key,
+            '--seed', seed,
+            '--admin', '0.0.0.0', str(admin_port),
+            '--label', agent_name]
+    use_postgres = False
     if use_postgres:
-<<<<<<< HEAD
-        agent_args.extend(
-            [
-                "--storage-type",
-                "postgres_storage",
-                "--storage-config",
-                '{"url":"localhost:5432","max_connections":5}',
-                "--storage-creds",
-                '{"account":"postgres","password":"mysecretpassword","admin_account":"postgres","admin_password":"mysecretpassword"}',
-            ]
-        )
-=======
         agent_args.extend(['--wallet-storage-type', 'postgres_storage',
             '--wallet-storage-config', '{"url":"localhost:5432","max_connections":5}',
             '--wallet-storage-creds',  '{"account":"postgres","password":"mysecretpassword","admin_account":"postgres","admin_password":"mysecretpassword"}',
             ])
->>>>>>> 21567593
 
     # what are we doing?  write out to a command file
     write_agent_startup_script(agent_name + ".sh", agent_args)
 
     if run_subprocess:
         # now startup our sub-process
-        agent_proc = subprocess.Popen(
-            agent_args, stdout=subprocess.PIPE, stderr=subprocess.PIPE, env=my_env
-        )
+        agent_proc = subprocess.Popen(agent_args,
+                stdout=subprocess.PIPE,
+                stderr=subprocess.PIPE,
+                env=my_env)
         time.sleep(0.5)
         t1 = threading.Thread(target=output_reader, args=(agent_proc,))
         t1.start()
@@ -237,10 +186,6 @@
         return (agent_proc, t1, t2)
     else:
         # pause and tell user to manually run script
-        print(
-            "Please run PYTHONPATH=.. ./"
-            + agent_name
-            + ".sh and then hit <enter> to continue"
-        )
+        print("Please run PYTHONPATH=.. ./" + agent_name + ".sh and then hit <enter> to continue")
         option = input("Do it!")
         return (None, None, None)