--- conflicted
+++ resolved
@@ -118,18 +118,10 @@
                 related_type = fields.Nested(CredentialMapping(), required=False)
                 related_name = fields.Nested(CredentialMapping(), required=False)
 
-<<<<<<< HEAD
-            cardinality_fields = fields.List(fields.Str(), required=False)
+            cardinality_fields = fields.List(fields.String(), required=False)
             category_labels = fields.Dict(required=False)
-
             claim_descriptions = fields.Dict(keys=fields.Str(), values=fields.Dict(), required=False)
             claim_labels = fields.Dict(keys=fields.Str(), values=fields.Dict(), required=False)
-=======
-            cardinality_fields = fields.List(fields.String(), required=False)
-            caregory_labels = fields.Dict(required=False)
-            claim_descriptions = fields.Dict(required=False)
-            claim_labels = fields.Dict(required=False)
->>>>>>> d93d737a
 
             credential = fields.Nested(Credential(), required=False)
 
