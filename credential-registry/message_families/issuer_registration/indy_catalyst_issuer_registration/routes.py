--- conflicted
+++ resolved
@@ -78,18 +78,11 @@
                 related_type = fields.Nested(CredentialMapping(), required=False)
                 related_name = fields.Nested(CredentialMapping(), required=False)
 
-<<<<<<< HEAD
-            cardinality_fields = fields.List(fields.Str(), required=False)
+            cardinality_fields = fields.List(fields.String(), required=False)
             category_labels = fields.Dict(required=False)
 
             claim_descriptions = fields.Dict(keys=fields.Str(), values=fields.Dict(), required=False)
             claim_labels = fields.Dict(keys=fields.Str(), values=fields.Dict(), required=False)
-=======
-            cardinality_fields = fields.List(fields.String(), required=False)
-            caregory_labels = fields.Dict(required=False)
-            claim_descriptions = fields.Dict(required=False)
-            claim_labels = fields.Dict(required=False)
->>>>>>> d93d737a
 
             credential = fields.Nested(IssuerRegistrationCredential(), required=False)
 
@@ -137,12 +130,7 @@
     except StorageNotFoundError:
         return web.BaseResponse(text="Connection not found.", status=418)
 
-<<<<<<< HEAD
-    # TODO this message is current;y processed before the connection has been confirmed
-    if connection.is_ready or True:
-=======
     if connection.is_ready:
->>>>>>> d93d737a
         (
             issuer_registration_state,
             issuer_registration_message,
