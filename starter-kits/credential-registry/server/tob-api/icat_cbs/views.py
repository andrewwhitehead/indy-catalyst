--- conflicted
+++ resolved
@@ -1,9 +1,7 @@
 import logging
-<<<<<<< HEAD
+
 from urllib.parse import urlencode
-=======
 import os
->>>>>>> 76ad8a30
 
 import requests
 from drf_yasg.utils import swagger_auto_schema
