#!/bin/bash
export MSYS_NO_PATHCONV=1
export DOCKERHOST=${APPLICATION_URL-$(docker run --rm --net=host codenvy/che-ip)}
set -e

S2I_EXE=s2i
if [ -z $(type -P "$S2I_EXE") ]; then
  echo -e "The ${S2I_EXE} executable is needed and not on your path."
  echo -e "It can be downloaded from here: https://github.com/openshift/source-to-image/releases"
  echo -e "Make sure you extract the binary and place it in a directory on your path."
  exit 1
fi

SCRIPT_HOME="$(cd "$(dirname "$0")" && pwd)"

# =================================================================================================================
# Usage:
# -----------------------------------------------------------------------------------------------------------------
usage() {
  cat <<-EOF
    
      Usage: $0 [command] [options]
    
      Commands:
    
      build - Build the docker images for the project.
              You need to do this first, since the builds require
              a combination of Docker and S2I builds.
    
              You can build individual components as shown below, components that have dependencies
              will have these dependencies built too.
    
              Examples:
               - Build the web UI only.
    
                $0 build tob-web

               - Build the web UI using a custom theme.
    
                $0 build tob-web TOB_THEME=<theme-name> TOB_THEME_PATH=<absolute-path-to-themes-folder>
     
               - Build the API server only.
     
                $0 build tob-api
    
               - Build the Solr Search Engine server only.
           
                $0 build tob-solr
    
              By default all containers that components comprise of, will be rebuilt.
    
                $0 build 
    
      up -  Creates the application containers from the built images
            and starts the services based on the docker-compose.yml file.

            You can pass in a list of containers to start.  
            By default all containers will be started.
            
            The API_URL used by tob-web can also be redirected.

            Examples:
            $0 start
            $0 start tob-solr
            $0 start tob-web
            $0 start tob-web API_URL=http://docker.for.win.localhost:56325/api/v1
            $0 start tob-api

      start - Same as up 
    
      restart - Re-starts the application containers, 
                useful when updating one of the container images during development.

            You can pass in a list of containers to be restarted.  
            By default all containers will be restarted.
            
            The API_URL used by tob-web can also be redirected.

            Examples:
            $0 start
            $0 start tob-solr
            $0 start tob-web
            $0 start tob-web API_URL=http://docker.for.win.localhost:56325/api/v1
            $0 start tob-api

      logs - Display the logs from the docker compose run (ctrl-c to exit).

      web-dev - Builds and runs a live development version of tob-web, along with
                the required supporting components. Once started, the website is
                automatically compiled and updated in response to file modifications.
                To use a custom theme, use the TOB_THEME and TOB_THEME_PATH environment
                variables described in the build step.

      stop - Stops the services.  This is a non-destructive process.  The volumes and containers
             are not deleted so they will be reused the next time you run start.
    
      down - Brings down the services and removes the volumes (storage) and containers.
      rm - Same as down
    
      registerDids - Register the DIDs for the issuer services.
                     This is intended for development use.
    
                     Examples:
                     $0 registerDids seed=the_org_book_0000000000000000000
                     - This will register the DID using the provided seed with the locally running von-network instance.
EOF
  exit 1
}
# -----------------------------------------------------------------------------------------------------------------
# Default Settings:
# -----------------------------------------------------------------------------------------------------------------
DEFAULT_CONTAINERS="wallet-db tob-db tob-solr tob-api tob-agent schema-spy tob-web rabbitmq tob-worker"
# -----------------------------------------------------------------------------------------------------------------
# Functions:
# -----------------------------------------------------------------------------------------------------------------
build-web() {
  #
  # tob-web
  #
  # The nginx-runtime image is used for the final runtime image.
  # The nodejs-build image is used to build the artifacts for the angular distribution.
  # The angular-on-nginx image is copy of the nginx-runtime image complete with a copy of the build artifacts.
  #
  echo -e "\nBuilding nginx-runtime image ..."
  docker build -q \
    -t 'nginx-runtime' \
    -f '../../../credential-registry/client/tob-web/openshift/templates/nginx-runtime/Dockerfile' '../../../credential-registry/client/tob-web/openshift/templates/nginx-runtime/'

  # This image only exists to pre-create the npm cache directory
  # so it can be properly used as a volume, it doesn't apply to openshift
  echo -e "\nBuilding nodejs-build image ..."
  docker build -q \
    -t 'nodejs-build' \
    -f '../../../credential-registry/client/tob-web/openshift/templates/nodejs-build/Dockerfile' '../../../credential-registry/client/tob-web/openshift/templates/nodejs-build/'

  if [ -t 0 ]; then
    # color npm output in interactive terminal
    NPM_COLOR="always"
  else
    NPM_COLOR="true"
  fi

  echo -e "\nBuilding angular-on-nginx image ..."
  if [ -z "$TOB_THEME_PATH" ]; then
    # No custom theme was specified
    ${S2I_EXE} build \
      -e "NPM_CONFIG_COLOR=${NPM_COLOR}" \
      -e "NPM_CONFIG_LOGLEVEL=timing" \
      -e "HTTP_PROXY=${HTTP_PROXY}" \
      -e "HTTPS_PROXY=${HTTPS_PROXY}" \
      -e "NG_BASE_HREF=${WEB_BASE_HREF}" \
      -e "NG_DEPLOY_URL=${WEB_DEPLOY_URL}" \
      -e "TOB_THEME=${TOB_THEME}" \
      -v "${COMPOSE_PROJECT_NAME}_tob-npm-cache:/opt/app-root/src/.npm" \
      --runtime-image nginx-runtime \
      -a /opt/app-root/src/dist:app \
      '../../../credential-registry/client/tob-web' \
      'nodejs-build' \
      'angular-on-nginx'
  else
    # Use the custom theme
    ${S2I_EXE} build \
      -e "NPM_CONFIG_COLOR=${NPM_COLOR}" \
      -e "NPM_CONFIG_LOGLEVEL=timing" \
      -e "HTTP_PROXY=${HTTP_PROXY}" \
      -e "HTTPS_PROXY=${HTTPS_PROXY}" \
      -e "NG_BASE_HREF=${WEB_BASE_HREF}" \
      -e "NG_DEPLOY_URL=${WEB_DEPLOY_URL}" \
      -e "TOB_THEME=${TOB_THEME}" \
      -e "TOB_THEME_PATH=/tmp/tob-theme" \
      -v "${TOB_THEME_PATH}:/tmp/tob-theme" \
      -v "${COMPOSE_PROJECT_NAME}_tob-npm-cache:/opt/app-root/src/.npm" \
      --runtime-image nginx-runtime \
      -a /opt/app-root/src/dist:app \
      '../../../credential-registry/client/tob-web' \
      'nodejs-build' \
      'angular-on-nginx'
  fi
}

build-web-dev() {
  #
  # tob-web-dev
  # Alternative version of tob-web for live development
  #
  echo -e "\nBuilding nodejs-build image ..."
  docker build -q \
    -t 'nodejs-build' \
    -f '../client/tob-web/openshift/templates/nodejs-build/Dockerfile' '../client/tob-web/openshift/templates/nodejs-build/'

  # NB: We build with DEV_MODE=true but run with DEV_MODE=false
  echo -e "\nBuilding angular-dev image ..."
  if [ -z "$TOB_THEME_PATH" ]; then
    # set TOB_THEME_PATH so that an empty dummy volume will be mounted - see docker-compose.yml
    TOB_THEME_PATH="tob-web-empty"

    # No custom theme was specified
    ${S2I_EXE} build \
      -e "DEV_MODE=true" \
      -e "HTTP_PROXY=${HTTP_PROXY}" \
      -e "HTTPS_PROXY=${HTTPS_PROXY}" \
      -e "NG_BASE_HREF=${WEB_BASE_HREF}" \
      -e "NG_DEPLOY_URL=${WEB_DEPLOY_URL}" \
      -e "TOB_THEME=${TOB_THEME}" \
      -v "${COMPOSE_PROJECT_NAME}_tob-npm-cache:/opt/app-root/src/.npm" \
      '../client/tob-web' \
      'nodejs-build' \
      'angular-dev'
  else
    # Use the custom theme
    export TOB_THEME_PATH_DEV="/tmp/tob-theme"

    ${S2I_EXE} build \
      -e "DEV_MODE=true" \
      -e "HTTP_PROXY=${HTTP_PROXY}" \
      -e "HTTPS_PROXY=${HTTPS_PROXY}" \
      -e "NG_BASE_HREF=${WEB_BASE_HREF}" \
      -e "NG_DEPLOY_URL=${WEB_DEPLOY_URL}" \
      -e "TOB_THEME=${TOB_THEME}" \
      -e "TOB_THEME_PATH=${TOB_THEME_PATH_DEV}" \
      -v "${TOB_THEME_PATH}:/tmp/tob-theme" \
      -v "${COMPOSE_PROJECT_NAME}_tob-npm-cache:/opt/app-root/src/.npm" \
      '../client/tob-web' \
      'nodejs-build' \
      'angular-dev'
  fi
}

build-solr() {
  #
  # tob-solr
  #
  echo -e "\nBuilding solr-base image ..."
  docker build \
    https://github.com/bcgov/openshift-solr.git \
    -t 'solr-base'

  echo -e "\nBuilding solr image ..."
  ${S2I_EXE} build \
    -e "HTTP_PROXY=${HTTP_PROXY}" \
    -e "HTTPS_PROXY=${HTTPS_PROXY}" \
    '../server/tob-solr/cores' \
    'solr-base' \
    'solr'
}

build-db() {
  #
  # tob-db
  #
  echo -e "\nBuilding postgresql image ..."
  ${S2I_EXE} build \
    -e "HTTP_PROXY=${HTTP_PROXY}" \
    -e "HTTPS_PROXY=${HTTPS_PROXY}" \
    '../server/tob-db/config' \
    'registry.access.redhat.com/rhscl/postgresql-10-rhel7:latest' \
    'postgresql'
}

build-schema-spy() {
  #
  # schema-spy
  #
  echo -e "\nBuilding schema-spy image ..."
  docker build \
    https://github.com/bcgov/SchemaSpy.git \
    -t 'schema-spy'
}

build-api() {
  #
  # tob-api
  #
  BASE_IMAGE="bcgovimages/von-image:py36-1.7-ew-0-s2i"

  echo -e "\nBuilding django image from ${BASE_IMAGE}..."
  ${S2I_EXE} build \
    -e "HTTP_PROXY=${HTTP_PROXY}" \
    -e "HTTPS_PROXY=${HTTPS_PROXY}" \
    -e "PIP_NO_CACHE_DIR=" \
    -v "${COMPOSE_PROJECT_NAME}_tob-pip-cache:/home/indy/.cache/pip" \
    '../server/tob-api' \
    "$BASE_IMAGE" \
    'django'

  # this is only required in Windows
  if [[ "$OSTYPE" == "msys" ]]; then
    echo -e "\nFixing file permissions in final tob-api (django) image"
    docker build -q \
      --build-arg BASE_IMAGE='django:latest' \
      -t 'django' \
      -f '../../../docker/utils/Dockerfile.fixpermissions' '../../../docker/utils/'
  fi
}

build-agent() {
  #
  # tob-agent
  #
  docker build -q \
    -t 'tob-agent' \
    -f '../../../agent/docker/Dockerfile.run' '../../../agent'

  # this is only required in Windows
  if [[ "$OSTYPE" == "msys" ]]; then
    echo -e "\nFixing file permissions in final tob-agent image"
    docker build -q \
      --build-arg BASE_IMAGE='tob-agent:latest' \
      -t 'tob-agent' \
      -f '../../../docker/utils/Dockerfile.fixpermissions' '../../../docker/utils/'
  fi
}

buildImages() {
  build-web
  build-solr
  build-db
  build-schema-spy
  build-api
  build-agent
}

configureEnvironment() {

  if [ -f .env ]; then
    while read line; do
      if [[ ! "$line" =~ ^\# ]] && [[ "$line" =~ .*= ]]; then
        export ${line//[$'\r\n']/}
      fi
    done <.env
  fi

  for arg in $@; do
    case "$arg" in
    *=*)
      export ${arg}
      ;;
    esac
  done

  seed=${INDY_WALLET_SEED:-$seed}

  if [ "$COMMAND" == "start" ] || [ "$COMMAND" == "restart" ] || [ "$COMMAND" == "registerdids" ]; then
    if [ -z "$seed" ]; then
      echo "You must provide a seed parameter. For example: seed=my_seed_000000000000000000000000."
      exit 1
    fi
  fi

  export COMPOSE_PROJECT_NAME="${COMPOSE_PROJECT_NAME:-tob}"

  export INDY_WALLET_SEED=${seed}
  export STI_SCRIPTS_PATH=${STI_SCRIPTS_PATH:-/usr/libexec/s2i}
  export RUST_LOG=${RUST_LOG:-warn}
  export RUST_BACKTRACE=${RUST_BACKTRACE:-full}

  # tob-db
  export POSTGRESQL_DATABASE="THE_ORG_BOOK"
  export POSTGRESQL_USER="DB_USER"
  export POSTGRESQL_PASSWORD="DB_PASSWORD"
  export ENABLE_REALTIME_INDEXING="1"

  # wallet-db
  export WALLET_TYPE="postgres_storage"
  export WALLET_ENCRYPTION_KEY="key"
  export POSTGRESQL_WALLET_HOST="wallet-db"
  export POSTGRESQL_WALLET_PORT="5432"
  export POSTGRESQL_ADMIN_USER="postgres"
  export POSTGRESQL_ADMIN_PASSWORD="mysecretpassword"

  # schema-spy
  export DATABASE_SERVICE_NAME="tob-db"
  export POSTGRESQL_DATABASE=${POSTGRESQL_DATABASE}
  export POSTGRESQL_USER=${POSTGRESQL_USER}
  export POSTGRESQL_PASSWORD=${POSTGRESQL_PASSWORD}

  # tob-solr
  export CORE_NAME="the_org_book"

  # tob-api
  export APP_FILE=app-vonx.py
  export APP_CONFIG=${APP_CONFIG:-}
  export APP_MODULE=api_indy.tob_anchor.boot:init_app
  export API_HTTP_PORT=${API_HTTP_PORT:-8081}
  export DATABASE_SERVICE_NAME="tob-db"
  export DATABASE_ENGINE="postgresql"
  export DATABASE_NAME=${POSTGRESQL_DATABASE}
  export DATABASE_USER=${POSTGRESQL_USER}
  export DATABASE_PASSWORD=${POSTGRESQL_PASSWORD}
  export DEBUG=${DEBUG}
  export DEMO_SITE=${DEMO_SITE-True}
  export DJANGO_SECRET_KEY=wpn1GZrouOryH2FshRrpVHcEhMfMLtmTWMC2K5Vhx8MAi74H5y
  export DJANGO_DEBUG=True
  export DJANGO_LOG_LEVEL=${DJANGO_LOG_LEVEL-INFO}
  export OPTIMIZE_TABLE_ROW_COUNTS=${OPTIMIZE_TABLE_ROW_COUNTS-}
  export INDY_DISABLED=${INDY_DISABLED-}
  export SOLR_SERVICE_NAME="tob-solr"
  export SOLR_CORE_NAME=${CORE_NAME}
  export SKIP_INDEXING_ON_STARTUP=${SKIP_INDEXING_ON_STARTUP-}
  export GENESIS_URL=${GENESIS_URL-}
  export LEDGER_URL=${LEDGER_URL-http://$DOCKERHOST:9000}
  export LEDGER_PROTOCOL_VERSION=${LEDGER_PROTOCOL_VERSION-}
  export SQL_DEBUG=${SQL_DEBUG:-}
  export WEB_CONCURRENCY=${WEB_CONCURRENCY:-5}
  export APPLICATION_URL=${APPLICATION_URL-http://localhost:8080}

  # tob-web
  export TOB_THEME=${TOB_THEME:-default}
  export TOB_THEME_PATH=${TOB_THEME_PATH-}
  export WEB_HTTP_PORT=${WEB_HTTP_PORT:-8080}
  export WEB_BASE_HREF=${WEB_BASE_HREF:-/}
  export WEB_DEPLOY_URL=${WEB_DEPLOY_URL:-/}
  export API_URL=${API_URL-http://tob-api:8080/api/v2/}
  export IpFilterRules='#allow all; deny all;'
  export RealIpFrom='127.0.0.0/16'
  export HTTP_BASIC_USERNAME=${HTTP_BASIC_USERNAME:-}
  export HTTP_BASIC_PASSWORD=${HTTP_BASIC_PASSWORD:-}

  # rabbitmq
  export RABBITMQ_USER="RABBITMQ_USER"
  export RABBITMQ_PASSWORD="RABBITMQ_PASSWORD"

  # tob-agent
  export AGENT_ADMIN_PORT=8024
  export AGENT_WEBHOOK_PORT=8020
  # export INDY_WALLET_DID=...
  export WEBHOOK_URL=${WEBHOOK_URL:-http://$DOCKERHOST:$API_HTTP_PORT}
  export HTTP_INTERFACE_PORT=8021
  export WS_INTERFACE_PORT=8023
  export AGENT_NAME="tob-agent"
  export AGENT_ENDPOINT=${AGENT_ENDPOINT:-http://$DOCKERHOST:$HTTP_INTERFACE_PORT}
}

getStartupParams() {
  CONTAINERS=""
  ARGS=""

  for arg in $@; do
    case "$arg" in
    *=*)
      # Skip it
      ;;
    -*)
      ARGS+=" $arg"
      ;;
    *)
      CONTAINERS+=" $arg"
      ;;
    esac
  done

  if [ -z "$CONTAINERS" ]; then
    CONTAINERS="$DEFAULT_CONTAINERS"
  fi

  echo ${ARGS} ${CONTAINERS}
}

deleteVolumes() {
  _projectName=${COMPOSE_PROJECT_NAME:-docker}

  echo "Stopping and removing any running containers ..."
  docker-compose down -v

  _pattern="^${_projectName}_\|^docker_"
  _volumes=$(docker volume ls -q | grep ${_pattern})

  if [ ! -z "${_volumes}" ]; then
    echo "Removing project volumes ..."
    echo ${_volumes} | xargs docker volume rm
  else
    echo "No project volumes exist."
  fi

  echo "Removing build cache ..."
  rm -Rf ../client/tob-web/.cache
}

registerDids() {
  _seeds=${@}
  if [ -z "${_seeds}" ]; then
    echo -e \\n"registerDids; Missing parameter!"\\n
    exit 1
  fi

  for _seed in ${_seeds}; do
    registerDid ${_seed}
  done
}

registerDid() {
  _seed=${1}
  if [ -z "${_seed}" ]; then
    echo -e \\n"registerDid; Missing parameter!"\\n
    exit 1
  fi
  _seedJson=$(getSeedJson ${_seed})
  _ledgerUri=$(getLedgerRegistrationUrl)

  echo -e \\n"Registering ${_seed} with the ledger ..."
  curl -X POST \
    ${_ledgerUri} \
    -H 'content-type: application/json' \
    -d "${_seedJson}"
}

getSeedJson() {
  _seed=${1}
  if [ -z "${_seed}" ]; then
    echo -e \\n"getSeedJson; Missing parameter!"\\n
    exit 1
  fi

  echo "{\"seed\": \"${_seed}\"}"
}

generateSeeds() {
  echo ${INDY_WALLET_SEED}
}

getLedgerRegistrationUrl() {
  if [[ ("${LEDGER_URL}" == "http://${DOCKERHOST}:9000") && ("${DOCKERHOST}" != "localhost") ]]; then
    _ledgerUrl="http://localhost:9000"
  else
    _ledgerUrl="${LEDGER_URL}"
  fi

  echo "${_ledgerUrl}/register"
}

toLower() {
  echo $(echo ${@} | tr '[:upper:]' '[:lower:]')
}
# =================================================================================================================

pushd ${SCRIPT_HOME} >/dev/null
COMMAND=$(toLower ${1})
shift || COMMAND=usage

case "${COMMAND}" in
<<<<<<< HEAD
start | up)
  _startupParams=$(getStartupParams $@)
=======
start|up)
  _startupParams=$(getStartupParams --force-recreate $@)
>>>>>>> 21567593
  configureEnvironment $@
  docker-compose up --scale tob-worker=2 -d ${_startupParams}
  docker-compose logs -f
<<<<<<< HEAD
=======
 ;;
restart)
  _startupParams=$(getStartupParams $@)
  configureEnvironment $@
  docker-compose stop ${_startupParams}
  docker-compose up -d ${_startupParams}
>>>>>>> 21567593
  ;;
logs)
  configureEnvironment $@
  docker-compose logs -f
  ;;
web-dev)
  _startupParams=$(getStartupParams --force-recreate $@)
  configureEnvironment $@
  [ -z "$SKIP_BUILD" ] && build-web-dev
  docker-compose run --rm --service-ports tob-web-dev
  ;;
stop)
  configureEnvironment
  docker-compose stop
  ;;
startdb)
  configureEnvironment $@
  docker-compose up -d wallet-db
  docker-compose logs -f
  ;;
stopdb)
  configureEnvironment
  docker-compose stop wallet-db
  ;;
rm | down)
  configureEnvironment
  deleteVolumes
  ;;
registerdids)
  configureEnvironment $@
  registerDids $(generateSeeds)
  ;;
build)
  _startupParams=$(getStartupParams --force-recreate $@)
  configureEnvironment $@
  case "$@" in
  tob-agent)
    build-agent
    ;;
  tob-api)
    build-api
    ;;
  tob-web)
    build-web
    ;;
  tob-solr)
    build-solr
    ;;
  tob-db)
    build-db
    ;;
  *)
    buildImages
    ;;
  esac
  ;;
shell)
  _startupParams=$(getStartupParams --force-recreate $@)
  configureEnvironment $@
  docker-compose run tob-api bash
  ;;
django)
  _startupParams=$(getStartupParams --force-recreate $@)
  configureEnvironment $@
  docker-compose run tob-api python manage.py $@
  ;;
*)
  usage
  ;;
esac

popd >/dev/null<|MERGE_RESOLUTION|>--- conflicted
+++ resolved
@@ -135,11 +135,12 @@
 
   if [ -t 0 ]; then
     # color npm output in interactive terminal
-    NPM_COLOR="always"
+	  NPM_COLOR="always"
   else
     NPM_COLOR="true"
   fi
 
+  
   echo -e "\nBuilding angular-on-nginx image ..."
   if [ -z "$TOB_THEME_PATH" ]; then
     # No custom theme was specified
@@ -190,7 +191,8 @@
 
   # NB: We build with DEV_MODE=true but run with DEV_MODE=false
   echo -e "\nBuilding angular-dev image ..."
-  if [ -z "$TOB_THEME_PATH" ]; then
+  if [ -z "$TOB_THEME_PATH" ]
+  then
     # set TOB_THEME_PATH so that an empty dummy volume will be mounted - see docker-compose.yml
     TOB_THEME_PATH="tob-web-empty"
 
@@ -272,7 +274,7 @@
   # tob-api
   #
   BASE_IMAGE="bcgovimages/von-image:py36-1.7-ew-0-s2i"
-
+  
   echo -e "\nBuilding django image from ${BASE_IMAGE}..."
   ${S2I_EXE} build \
     -e "HTTP_PROXY=${HTTP_PROXY}" \
@@ -297,6 +299,7 @@
   #
   # tob-agent
   #
+  echo -e "\nBuilding tob-agent image..."
   docker build -q \
     -t 'tob-agent' \
     -f '../../../agent/docker/Dockerfile.run' '../../../agent'
@@ -325,16 +328,16 @@
   if [ -f .env ]; then
     while read line; do
       if [[ ! "$line" =~ ^\# ]] && [[ "$line" =~ .*= ]]; then
-        export ${line//[$'\r\n']/}
+        export ${line//[$'\r\n']}
       fi
     done <.env
   fi
 
   for arg in $@; do
     case "$arg" in
-    *=*)
-      export ${arg}
-      ;;
+      *=*)
+        export ${arg}
+        ;;
     esac
   done
 
@@ -538,25 +541,17 @@
 shift || COMMAND=usage
 
 case "${COMMAND}" in
-<<<<<<< HEAD
-start | up)
-  _startupParams=$(getStartupParams $@)
-=======
 start|up)
   _startupParams=$(getStartupParams --force-recreate $@)
->>>>>>> 21567593
-  configureEnvironment $@
-  docker-compose up --scale tob-worker=2 -d ${_startupParams}
+  configureEnvironment $@
+  docker-compose up --scale tob-worker=2 -d ${_startupParams} 
   docker-compose logs -f
-<<<<<<< HEAD
-=======
- ;;
+  ;;
 restart)
   _startupParams=$(getStartupParams $@)
   configureEnvironment $@
   docker-compose stop ${_startupParams}
   docker-compose up -d ${_startupParams}
->>>>>>> 21567593
   ;;
 logs)
   configureEnvironment $@
@@ -570,18 +565,18 @@
   ;;
 stop)
   configureEnvironment
-  docker-compose stop
+  docker-compose stop 
   ;;
 startdb)
   configureEnvironment $@
   docker-compose up -d wallet-db
   docker-compose logs -f
-  ;;
+ ;;
 stopdb)
   configureEnvironment
   docker-compose stop wallet-db
-  ;;
-rm | down)
+ ;;
+rm|down)
   configureEnvironment
   deleteVolumes
   ;;
